--- conflicted
+++ resolved
@@ -3,16 +3,12 @@
  */
 package com.emc.pravega.controller.task;
 
-<<<<<<< HEAD
-import com.emc.pravega.controller.store.stream.tables.State;
-=======
 import com.emc.pravega.common.concurrent.FutureHelpers;
 import com.emc.pravega.controller.store.stream.tables.ActiveTxnRecord;
 import com.emc.pravega.controller.store.stream.tables.State;
 import com.emc.pravega.controller.task.Stream.StreamTransactionMetadataTasks;
 import com.emc.pravega.stream.EventStreamWriter;
 import com.emc.pravega.stream.impl.netty.ConnectionFactory;
->>>>>>> a5822529
 import com.emc.pravega.testcommon.TestingServerStarter;
 import com.emc.pravega.controller.mocks.SegmentHelperMock;
 import com.emc.pravega.controller.server.SegmentHelper;
@@ -115,23 +111,12 @@
         final StreamConfiguration configuration2 = StreamConfiguration.builder().scope(SCOPE).streamName(stream2).scalingPolicy(policy2).build();
 
         // region createStream
-<<<<<<< HEAD
-        streamStore.createScope(SCOPE).get();
-        long start = System.currentTimeMillis();
-        streamStore.createStream(SCOPE, stream1, configuration1, start, null, executor).get();
-        streamStore.setState(SCOPE, stream1, State.ACTIVE, null, executor).get();
-
-        streamStore.createStream(SCOPE, stream2, configuration2, start, null, executor).get();
-        streamStore.setState(SCOPE, stream2, State.ACTIVE, null, executor).get();
-
-=======
         streamStore.createScope(SCOPE).join();
         long start = System.currentTimeMillis();
         streamStore.createStream(SCOPE, stream1, configuration1, start, null, executor).join();
         streamStore.setState(SCOPE, stream1, State.ACTIVE, null, executor).join();
         streamStore.createStream(SCOPE, stream2, configuration2, start, null, executor).join();
         streamStore.setState(SCOPE, stream2, State.ACTIVE, null, executor).join();
->>>>>>> a5822529
         // endregion
 
         // region scaleSegments
