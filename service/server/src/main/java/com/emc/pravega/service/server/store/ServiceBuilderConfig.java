/**
 * Licensed to the Apache Software Foundation (ASF) under one
 * or more contributor license agreements.  See the NOTICE file
 * distributed with this work for additional information
 * regarding copyright ownership.  The ASF licenses this file
 * to you under the Apache License, Version 2.0 (the
 * "License"); you may not use this file except in compliance
 * with the License.  You may obtain a copy of the License at
 * <p>
 * http://www.apache.org/licenses/LICENSE-2.0
 * <p>
 * Unless required by applicable law or agreed to in writing, software
 * distributed under the License is distributed on an "AS IS" BASIS,
 * WITHOUT WARRANTIES OR CONDITIONS OF ANY KIND, either express or implied.
 * See the License for the specific language governing permissions and
 * limitations under the License.
 */

package com.emc.pravega.service.server.store;

import com.emc.pravega.common.util.ComponentConfig;
import com.emc.pravega.service.server.logs.DurableLogConfig;
import com.emc.pravega.service.server.reading.ReadIndexConfig;
import com.emc.pravega.service.server.writer.WriterConfig;
import com.google.common.base.Preconditions;

import java.util.Properties;
import java.util.function.Function;

/**
 * Configuration for ServiceBuilder.
 */
public class ServiceBuilderConfig {
    //region Members

    private final Properties properties;

    //endregion

    //region Constructor

    /**
     * Creates a new instance of the ServiceBuilderConfig class.
     *
     * @param properties The Properties object to wrap.
     */
    public ServiceBuilderConfig(Properties properties) {
        Preconditions.checkNotNull(properties, "properties");
        this.properties = properties;
    }

    //endregion

    /**
     * Gets a new instance of the ServiceConfig for this builder.
     */
    public ServiceConfig getServiceConfig() {
        return getConfig(ServiceConfig::new);
    }

    /**
     * Gets a new instance of the DurableLogConfig for this builder.
     */
    public DurableLogConfig getDurableLogConfig() {
        return getConfig(DurableLogConfig::new);
    }

    /**
     * Gets a new instance of the WriterConfig for this builder.
<<<<<<< HEAD
     *
     * @return
=======
>>>>>>> 8ff6fa21
     */
    public WriterConfig getWriterConfig() {
        return getConfig(WriterConfig::new);
    }

    /**
     * Gets a new instance of the ReadIndexConfig for this builder.
     */
    public ReadIndexConfig getReadIndexConfig() {
        return getConfig(ReadIndexConfig::new);
    }

    /**
     * Gets a new instance of a ComponentConfig for this builder.
     *
     * @param constructor The constructor for the new instance.
     */
    public <T extends ComponentConfig> T getConfig(Function<Properties, ? extends T> constructor) {
        return constructor.apply(this.properties);
    }

    //region Default Configuration

    /**
     * Gets a default set of configuration values, in absence of any real configuration.
     */
    public static ServiceBuilderConfig getDefaultConfig() {
        Properties p = new Properties();

        // General params
        set(p, ServiceConfig.COMPONENT_CODE, ServiceConfig.PROPERTY_CONTAINER_COUNT, "1");
        set(p, ServiceConfig.COMPONENT_CODE, ServiceConfig.PROPERTY_THREAD_POOL_SIZE, "50");
        set(p, ServiceConfig.COMPONENT_CODE, ServiceConfig.PROPERTY_LISTENING_PORT, "12345");

        // DistributedLog params.
        set(p, "dlog", "hostname", "zk1");
        set(p, "dlog", "port", "2181");
        set(p, "dlog", "namespace", "messaging/distributedlog/mynamespace");

        // DurableLogConfig, WriterConfig, ReadIndexConfig all have defaults built-in, so no need to override them here.
        return new ServiceBuilderConfig(p);
    }

    /**
     * Sets the given property in the given Properties object using the format expected by ComponentConfig, rooted under
     * ServiceConfig.
     *
     * @param p             The Properties object to update.
     * @param componentCode The name of the component code.
     * @param propertyName  The name of the property.
     * @param value         The value of the property.
     */
    public static void set(Properties p, String componentCode, String propertyName, String value) {
        String key = String.format("%s.%s", componentCode, propertyName);
        p.setProperty(key, value);
    }

    //endregion
}<|MERGE_RESOLUTION|>--- conflicted
+++ resolved
@@ -67,11 +67,6 @@
 
     /**
      * Gets a new instance of the WriterConfig for this builder.
-<<<<<<< HEAD
-     *
-     * @return
-=======
->>>>>>> 8ff6fa21
      */
     public WriterConfig getWriterConfig() {
         return getConfig(WriterConfig::new);
