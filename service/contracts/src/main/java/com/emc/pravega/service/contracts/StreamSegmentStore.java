/**
 * Licensed to the Apache Software Foundation (ASF) under one
 * or more contributor license agreements.  See the NOTICE file
 * distributed with this work for additional information
 * regarding copyright ownership.  The ASF licenses this file
 * to you under the Apache License, Version 2.0 (the
 * "License"); you may not use this file except in compliance
 * with the License.  You may obtain a copy of the License at
 * <p>
 * http://www.apache.org/licenses/LICENSE-2.0
 * <p>
 * Unless required by applicable law or agreed to in writing, software
 * distributed under the License is distributed on an "AS IS" BASIS,
 * WITHOUT WARRANTIES OR CONDITIONS OF ANY KIND, either express or implied.
 * See the License for the specific language governing permissions and
 * limitations under the License.
 */

package com.emc.pravega.service.contracts;

import java.time.Duration;
import java.util.UUID;
import java.util.concurrent.CompletableFuture;

/**
 * Defines all operations that are supported on a StreamSegment.
 */
public interface StreamSegmentStore {
    /**
     * Appends a range of bytes at the end of a StreamSegment. The byte range will be appended as a contiguous block,
     * however there is no guarantee of ordering between different calls to this method.
     *
     * @param streamSegmentName The name of the StreamSegment to add to.
     * @param data              The data to add.
     * @param appendContext     Append context for this append.
     * @param timeout           Timeout for the operation
     * @return A CompletableFuture that, when completed normally, will contain the offset within the StreamSegment where
     * the add was added. If the operation failed, it will contain the exception that caused the failure.
     * @throws NullPointerException     If any of the arguments are null.
     * @throws IllegalArgumentException If the StreamSegment Name is invalid (NOTE: this doesn't check if the StreamSegment
     *                                  does not exist - that exception will be set in the returned CompletableFuture).
     */
    CompletableFuture<Long> append(String streamSegmentName, byte[] data, AppendContext appendContext, Duration timeout);

    /**
     * Initiates a Read operation on a particular StreamSegment and returns a ReadResult which can be used to consume the
     * read data.
     *
     * @param streamSegmentName The name of the StreamSegment to read from.
     * @param offset            The offset within the stream to start reading at.
     * @param maxLength         The maximum number of bytes to read.
     * @param timeout           Timeout for the operation.
     * @return A CompletableFuture that, when completed normally, will contain a ReadResult instance that can be used to
     * consume the read data. If the operation failed, it will contain the exception that caused the failure.
     * @throws NullPointerException     If any of the arguments are null.
     * @throws IllegalArgumentException If any of the arguments are invalid.
     */
    CompletableFuture<ReadResult> read(String streamSegmentName, long offset, int maxLength, Duration timeout);

    /**
     * Gets information about a StreamSegment.
     *
     * @param streamSegmentName The name of the StreamSegment.
     * @param timeout           Timeout for the operation.
     * @return A CompletableFuture that, when completed normally, will contain the result. If the operation failed, it
     * will contain the exception that caused the failure.
     * @throws IllegalArgumentException If any of the arguments are invalid.
     */
    CompletableFuture<SegmentProperties> getStreamSegmentInfo(String streamSegmentName, Duration timeout);

    /**
     * Creates a new StreamSegment.
     *
     * @param streamSegmentName The name of the StreamSegment to create.
     * @param timeout           Timeout for the operation.
     * @return A CompletableFuture that, when completed normally, will indicate the operation completed. If the operation
     * failed, it will contain the exception that caused the failure.
     * @throws IllegalArgumentException If any of the arguments are invalid.
     */
    CompletableFuture<Void> createStreamSegment(String streamSegmentName, Duration timeout);

    /**
     * Creates a new Transaction and maps it to a Parent StreamSegment.
     *
     * @param parentStreamSegmentName The name of the Parent StreamSegment to create a transaction for.
     * @param timeout                 Timeout for the operation.
     * @return A CompletableFuture that, when completed normally, will contain the name of the newly created transaction.
     * If the operation failed, it will contain the exception that caused the failure.
     * @throws IllegalArgumentException If any of the arguments are invalid.
     */
<<<<<<< HEAD
    CompletableFuture<String> createBatch(String parentStreamSegmentName, UUID batchId, Duration timeout);
=======
    CompletableFuture<String> createTransaction(String parentStreamSegmentName, Duration timeout);
>>>>>>> 8ff6fa21

    /**
     * Merges a Transaction into its parent StreamSegment.
     *
     * @param transactionName The name of the Transaction StreamSegment to merge.
     * @param timeout         Timeout for the operation.
     * @return A CompletableFuture that, when completed normally, will contain the offset within the parent StreamSegment
     * where the transaction has been merged at. If the operation failed, it will contain the exception that caused the failure.
     * @throws IllegalArgumentException If any of the arguments are invalid.
     */
    CompletableFuture<Long> mergeTransaction(String transactionName, Duration timeout);

    /**
     * Seals a StreamSegment for modifications
     *
     * @param streamSegmentName The name of the StreamSegment to seal.
     * @param timeout           Timeout for the operation
     * @return A CompletableFuture that, when completed normally, will contain the final length of the StreamSegment.
     * If the operation failed, it will contain the exception that caused the failure.
     * @throws IllegalArgumentException If any of the arguments are invalid.
     */
    CompletableFuture<Long> sealStreamSegment(String streamSegmentName, Duration timeout);

    /**
     * Deletes a StreamSegment.
     *
     * @param streamSegmentName The name of the StreamSegment to delete.
     * @param timeout           Timeout for the operation.
     * @return A CompletableFuture that, when completed normally, will indicate the operation completed. If the operation
     * failed, it will contain the exception that caused the failure.
     * @throws IllegalArgumentException If any of the arguments are invalid.
     */
    CompletableFuture<Void> deleteStreamSegment(String streamSegmentName, Duration timeout);

    /**
     * Gets the Append Context for the last received append. This includes all appends made with the given client id,
     * regardless of whether they were committed or are still in flight. If the last append for this StreamSegment/ClientId
     * is still in flight, this method will wait until it is processed (or failed) and return the appropriate result/code.
     *
     * @param streamSegmentName The name of the StreamSegment to inquire about.
     * @param clientId          A UUID representing the Client Id to inquire about.
     * @param timeout           Timeout for the operation.
     * @return A CompletableFuture that, when completed normally, will contain the requested information. If any exception
     * occurred during processing, or if the last append in flight failed to process, the Future will contain the exception
     * that caused the failure. The future will also fail with a StreamSegmentNotExistsException if the given StreamSegmentName
     * does not exist.
     */
    CompletableFuture<AppendContext> getLastAppendContext(String streamSegmentName, UUID clientId, Duration timeout);
}<|MERGE_RESOLUTION|>--- conflicted
+++ resolved
@@ -1,144 +1,140 @@
-/**
- * Licensed to the Apache Software Foundation (ASF) under one
- * or more contributor license agreements.  See the NOTICE file
- * distributed with this work for additional information
- * regarding copyright ownership.  The ASF licenses this file
- * to you under the Apache License, Version 2.0 (the
- * "License"); you may not use this file except in compliance
- * with the License.  You may obtain a copy of the License at
- * <p>
- * http://www.apache.org/licenses/LICENSE-2.0
- * <p>
- * Unless required by applicable law or agreed to in writing, software
- * distributed under the License is distributed on an "AS IS" BASIS,
- * WITHOUT WARRANTIES OR CONDITIONS OF ANY KIND, either express or implied.
- * See the License for the specific language governing permissions and
- * limitations under the License.
- */
-
-package com.emc.pravega.service.contracts;
-
-import java.time.Duration;
-import java.util.UUID;
-import java.util.concurrent.CompletableFuture;
-
-/**
- * Defines all operations that are supported on a StreamSegment.
- */
-public interface StreamSegmentStore {
-    /**
-     * Appends a range of bytes at the end of a StreamSegment. The byte range will be appended as a contiguous block,
-     * however there is no guarantee of ordering between different calls to this method.
-     *
-     * @param streamSegmentName The name of the StreamSegment to add to.
-     * @param data              The data to add.
-     * @param appendContext     Append context for this append.
-     * @param timeout           Timeout for the operation
-     * @return A CompletableFuture that, when completed normally, will contain the offset within the StreamSegment where
-     * the add was added. If the operation failed, it will contain the exception that caused the failure.
-     * @throws NullPointerException     If any of the arguments are null.
-     * @throws IllegalArgumentException If the StreamSegment Name is invalid (NOTE: this doesn't check if the StreamSegment
-     *                                  does not exist - that exception will be set in the returned CompletableFuture).
-     */
-    CompletableFuture<Long> append(String streamSegmentName, byte[] data, AppendContext appendContext, Duration timeout);
-
-    /**
-     * Initiates a Read operation on a particular StreamSegment and returns a ReadResult which can be used to consume the
-     * read data.
-     *
-     * @param streamSegmentName The name of the StreamSegment to read from.
-     * @param offset            The offset within the stream to start reading at.
-     * @param maxLength         The maximum number of bytes to read.
-     * @param timeout           Timeout for the operation.
-     * @return A CompletableFuture that, when completed normally, will contain a ReadResult instance that can be used to
-     * consume the read data. If the operation failed, it will contain the exception that caused the failure.
-     * @throws NullPointerException     If any of the arguments are null.
-     * @throws IllegalArgumentException If any of the arguments are invalid.
-     */
-    CompletableFuture<ReadResult> read(String streamSegmentName, long offset, int maxLength, Duration timeout);
-
-    /**
-     * Gets information about a StreamSegment.
-     *
-     * @param streamSegmentName The name of the StreamSegment.
-     * @param timeout           Timeout for the operation.
-     * @return A CompletableFuture that, when completed normally, will contain the result. If the operation failed, it
-     * will contain the exception that caused the failure.
-     * @throws IllegalArgumentException If any of the arguments are invalid.
-     */
-    CompletableFuture<SegmentProperties> getStreamSegmentInfo(String streamSegmentName, Duration timeout);
-
-    /**
-     * Creates a new StreamSegment.
-     *
-     * @param streamSegmentName The name of the StreamSegment to create.
-     * @param timeout           Timeout for the operation.
-     * @return A CompletableFuture that, when completed normally, will indicate the operation completed. If the operation
-     * failed, it will contain the exception that caused the failure.
-     * @throws IllegalArgumentException If any of the arguments are invalid.
-     */
-    CompletableFuture<Void> createStreamSegment(String streamSegmentName, Duration timeout);
-
-    /**
-     * Creates a new Transaction and maps it to a Parent StreamSegment.
-     *
-     * @param parentStreamSegmentName The name of the Parent StreamSegment to create a transaction for.
-     * @param timeout                 Timeout for the operation.
-     * @return A CompletableFuture that, when completed normally, will contain the name of the newly created transaction.
-     * If the operation failed, it will contain the exception that caused the failure.
-     * @throws IllegalArgumentException If any of the arguments are invalid.
-     */
-<<<<<<< HEAD
-    CompletableFuture<String> createBatch(String parentStreamSegmentName, UUID batchId, Duration timeout);
-=======
-    CompletableFuture<String> createTransaction(String parentStreamSegmentName, Duration timeout);
->>>>>>> 8ff6fa21
-
-    /**
-     * Merges a Transaction into its parent StreamSegment.
-     *
-     * @param transactionName The name of the Transaction StreamSegment to merge.
-     * @param timeout         Timeout for the operation.
-     * @return A CompletableFuture that, when completed normally, will contain the offset within the parent StreamSegment
-     * where the transaction has been merged at. If the operation failed, it will contain the exception that caused the failure.
-     * @throws IllegalArgumentException If any of the arguments are invalid.
-     */
-    CompletableFuture<Long> mergeTransaction(String transactionName, Duration timeout);
-
-    /**
-     * Seals a StreamSegment for modifications
-     *
-     * @param streamSegmentName The name of the StreamSegment to seal.
-     * @param timeout           Timeout for the operation
-     * @return A CompletableFuture that, when completed normally, will contain the final length of the StreamSegment.
-     * If the operation failed, it will contain the exception that caused the failure.
-     * @throws IllegalArgumentException If any of the arguments are invalid.
-     */
-    CompletableFuture<Long> sealStreamSegment(String streamSegmentName, Duration timeout);
-
-    /**
-     * Deletes a StreamSegment.
-     *
-     * @param streamSegmentName The name of the StreamSegment to delete.
-     * @param timeout           Timeout for the operation.
-     * @return A CompletableFuture that, when completed normally, will indicate the operation completed. If the operation
-     * failed, it will contain the exception that caused the failure.
-     * @throws IllegalArgumentException If any of the arguments are invalid.
-     */
-    CompletableFuture<Void> deleteStreamSegment(String streamSegmentName, Duration timeout);
-
-    /**
-     * Gets the Append Context for the last received append. This includes all appends made with the given client id,
-     * regardless of whether they were committed or are still in flight. If the last append for this StreamSegment/ClientId
-     * is still in flight, this method will wait until it is processed (or failed) and return the appropriate result/code.
-     *
-     * @param streamSegmentName The name of the StreamSegment to inquire about.
-     * @param clientId          A UUID representing the Client Id to inquire about.
-     * @param timeout           Timeout for the operation.
-     * @return A CompletableFuture that, when completed normally, will contain the requested information. If any exception
-     * occurred during processing, or if the last append in flight failed to process, the Future will contain the exception
-     * that caused the failure. The future will also fail with a StreamSegmentNotExistsException if the given StreamSegmentName
-     * does not exist.
-     */
-    CompletableFuture<AppendContext> getLastAppendContext(String streamSegmentName, UUID clientId, Duration timeout);
-}+/**
+ * Licensed to the Apache Software Foundation (ASF) under one
+ * or more contributor license agreements.  See the NOTICE file
+ * distributed with this work for additional information
+ * regarding copyright ownership.  The ASF licenses this file
+ * to you under the Apache License, Version 2.0 (the
+ * "License"); you may not use this file except in compliance
+ * with the License.  You may obtain a copy of the License at
+ * <p>
+ * http://www.apache.org/licenses/LICENSE-2.0
+ * <p>
+ * Unless required by applicable law or agreed to in writing, software
+ * distributed under the License is distributed on an "AS IS" BASIS,
+ * WITHOUT WARRANTIES OR CONDITIONS OF ANY KIND, either express or implied.
+ * See the License for the specific language governing permissions and
+ * limitations under the License.
+ */
+
+package com.emc.pravega.service.contracts;
+
+import java.time.Duration;
+import java.util.UUID;
+import java.util.concurrent.CompletableFuture;
+
+/**
+ * Defines all operations that are supported on a StreamSegment.
+ */
+public interface StreamSegmentStore {
+    /**
+     * Appends a range of bytes at the end of a StreamSegment. The byte range will be appended as a contiguous block,
+     * however there is no guarantee of ordering between different calls to this method.
+     *
+     * @param streamSegmentName The name of the StreamSegment to add to.
+     * @param data              The data to add.
+     * @param appendContext     Append context for this append.
+     * @param timeout           Timeout for the operation
+     * @return A CompletableFuture that, when completed normally, will contain the offset within the StreamSegment where
+     * the add was added. If the operation failed, it will contain the exception that caused the failure.
+     * @throws NullPointerException     If any of the arguments are null.
+     * @throws IllegalArgumentException If the StreamSegment Name is invalid (NOTE: this doesn't check if the StreamSegment
+     *                                  does not exist - that exception will be set in the returned CompletableFuture).
+     */
+    CompletableFuture<Long> append(String streamSegmentName, byte[] data, AppendContext appendContext, Duration timeout);
+
+    /**
+     * Initiates a Read operation on a particular StreamSegment and returns a ReadResult which can be used to consume the
+     * read data.
+     *
+     * @param streamSegmentName The name of the StreamSegment to read from.
+     * @param offset            The offset within the stream to start reading at.
+     * @param maxLength         The maximum number of bytes to read.
+     * @param timeout           Timeout for the operation.
+     * @return A CompletableFuture that, when completed normally, will contain a ReadResult instance that can be used to
+     * consume the read data. If the operation failed, it will contain the exception that caused the failure.
+     * @throws NullPointerException     If any of the arguments are null.
+     * @throws IllegalArgumentException If any of the arguments are invalid.
+     */
+    CompletableFuture<ReadResult> read(String streamSegmentName, long offset, int maxLength, Duration timeout);
+
+    /**
+     * Gets information about a StreamSegment.
+     *
+     * @param streamSegmentName The name of the StreamSegment.
+     * @param timeout           Timeout for the operation.
+     * @return A CompletableFuture that, when completed normally, will contain the result. If the operation failed, it
+     * will contain the exception that caused the failure.
+     * @throws IllegalArgumentException If any of the arguments are invalid.
+     */
+    CompletableFuture<SegmentProperties> getStreamSegmentInfo(String streamSegmentName, Duration timeout);
+
+    /**
+     * Creates a new StreamSegment.
+     *
+     * @param streamSegmentName The name of the StreamSegment to create.
+     * @param timeout           Timeout for the operation.
+     * @return A CompletableFuture that, when completed normally, will indicate the operation completed. If the operation
+     * failed, it will contain the exception that caused the failure.
+     * @throws IllegalArgumentException If any of the arguments are invalid.
+     */
+    CompletableFuture<Void> createStreamSegment(String streamSegmentName, Duration timeout);
+
+    /**
+     * Creates a new Transaction and maps it to a Parent StreamSegment.
+     *
+     * @param parentStreamSegmentName The name of the Parent StreamSegment to create a transaction for.
+     * @param timeout                 Timeout for the operation.
+     * @return A CompletableFuture that, when completed normally, will contain the name of the newly created transaction.
+     * If the operation failed, it will contain the exception that caused the failure.
+     * @throws IllegalArgumentException If any of the arguments are invalid.
+     */
+    CompletableFuture<String> createTransaction(String parentStreamSegmentName, UUID transactionId, Duration timeout);
+
+    /**
+     * Merges a Transaction into its parent StreamSegment.
+     *
+     * @param transactionName The name of the Transaction StreamSegment to merge.
+     * @param timeout         Timeout for the operation.
+     * @return A CompletableFuture that, when completed normally, will contain the offset within the parent StreamSegment
+     * where the transaction has been merged at. If the operation failed, it will contain the exception that caused the failure.
+     * @throws IllegalArgumentException If any of the arguments are invalid.
+     */
+    CompletableFuture<Long> mergeTransaction(String transactionName, Duration timeout);
+
+    /**
+     * Seals a StreamSegment for modifications
+     *
+     * @param streamSegmentName The name of the StreamSegment to seal.
+     * @param timeout           Timeout for the operation
+     * @return A CompletableFuture that, when completed normally, will contain the final length of the StreamSegment.
+     * If the operation failed, it will contain the exception that caused the failure.
+     * @throws IllegalArgumentException If any of the arguments are invalid.
+     */
+    CompletableFuture<Long> sealStreamSegment(String streamSegmentName, Duration timeout);
+
+    /**
+     * Deletes a StreamSegment.
+     *
+     * @param streamSegmentName The name of the StreamSegment to delete.
+     * @param timeout           Timeout for the operation.
+     * @return A CompletableFuture that, when completed normally, will indicate the operation completed. If the operation
+     * failed, it will contain the exception that caused the failure.
+     * @throws IllegalArgumentException If any of the arguments are invalid.
+     */
+    CompletableFuture<Void> deleteStreamSegment(String streamSegmentName, Duration timeout);
+
+    /**
+     * Gets the Append Context for the last received append. This includes all appends made with the given client id,
+     * regardless of whether they were committed or are still in flight. If the last append for this StreamSegment/ClientId
+     * is still in flight, this method will wait until it is processed (or failed) and return the appropriate result/code.
+     *
+     * @param streamSegmentName The name of the StreamSegment to inquire about.
+     * @param clientId          A UUID representing the Client Id to inquire about.
+     * @param timeout           Timeout for the operation.
+     * @return A CompletableFuture that, when completed normally, will contain the requested information. If any exception
+     * occurred during processing, or if the last append in flight failed to process, the Future will contain the exception
+     * that caused the failure. The future will also fail with a StreamSegmentNotExistsException if the given StreamSegmentName
+     * does not exist.
+     */
+    CompletableFuture<AppendContext> getLastAppendContext(String streamSegmentName, UUID clientId, Duration timeout);
+}